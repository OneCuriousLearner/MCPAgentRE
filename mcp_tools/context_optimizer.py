--- conflicted
+++ resolved
@@ -70,16 +70,10 @@
     return await api_manager.call_llm(prompt, session, max_tokens=max_tokens)
 
 
-<<<<<<< HEAD
-async def summarize_chunk(chunk: List[Dict], session: aiohttp.ClientSession) -> str:
-    """对单个数据块生成详细摘要（100-300字）"""
-=======
 async def summarize_chunk(
     chunk: List[Dict],
     session: aiohttp.ClientSession,
     *,
-    model: str,
-    endpoint: str,
     tm: TransmissionManager,
     ack_mode: str = "ack_only",
     max_retries: int = 2,
@@ -99,8 +93,6 @@
             ack_resp = await call_llm(
                 ack_prompt,
                 session,
-                model=model,
-                endpoint=endpoint,
                 max_tokens=800 if ack_mode == "ack_and_analyze" else 300,
             )
             ack_json = tm.extract_first_json(ack_resp)
@@ -128,7 +120,6 @@
             tm.update_stats(False, retries=attempt + 1)
 
     # 第二步：生成分析摘要（当ack_only 或者 ack失败但仍继续生成分析，确保功能可用）
->>>>>>> fe06fb96
     # 提取TAPD数据的关键信息，处理需求和缺陷的不同字段
     items_info = []
     for it in chunk[:50]:  # 限制处理数量以避免prompt过长
@@ -163,13 +154,8 @@
 4. 潜在的质量风险
 
 生成专业的项目质量分析摘要："""
-<<<<<<< HEAD
     
     return await call_llm(prompt, session, max_tokens=600)
-=======
-
-    return await call_llm(prompt, session, model=model, endpoint=endpoint, max_tokens=600)
->>>>>>> fe06fb96
 
 
 async def recursive_summary(sentences: List[str], session: aiohttp.ClientSession) -> str:
@@ -202,16 +188,11 @@
     since: str = "2025-01-01",
     until: str = "2025-12-31",
     max_total_tokens: int = 6000,
-<<<<<<< HEAD
-=======
-    model: str = "deepseek-chat",
-    endpoint: str = "https://api.deepseek.com/v1",
     # 新增可靠传输参数
     ack_mode: str = "ack_only",
     max_retries: int = 2,
     retry_backoff: float = 1.5,
     chunk_size: int = 0,
->>>>>>> fe06fb96
 ) -> Dict:
     """构建TAPD项目概览，支持时间范围过滤、智能摘要生成与ACK验证"""
 
@@ -277,23 +258,16 @@
             # 为每个块生成摘要
             chunk_summaries = []
             for i, chunk in enumerate(chunks):
-<<<<<<< HEAD
-                print(f"[处理进度] 正在处理第 {i+1}/{len(chunks)} 个数据块...")
-                summary = await summarize_chunk(chunk, session)
-=======
                 print(f"[处理进度] 正在处理第 {i+1}/{len(chunks)} 个数据块（含ACK校验）...")
                 summary = await summarize_chunk(
                     chunk,
                     session,
-                    model=model,
-                    endpoint=endpoint,
                     tm=tm,
                     ack_mode=ack_mode,
                     max_retries=max_retries,
                     retry_backoff=retry_backoff,
                     chunk_index=i,
                 )
->>>>>>> fe06fb96
                 chunk_summaries.append(summary)
                 print(f"[完成] 完成第 {i+1}/{len(chunks)} 个数据块的摘要生成")
 
