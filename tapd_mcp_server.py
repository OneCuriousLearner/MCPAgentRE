--- conflicted
+++ resolved
@@ -320,17 +320,11 @@
     since: str = "2025-01-01",
     until: str = datetime.now().strftime("%Y-%m-%d"),
     max_total_tokens: int = 6000,
-<<<<<<< HEAD
-    use_local_data: bool = True
-=======
-    model: str = "moonshotai/Kimi-K2-Instruct",
-    endpoint: str = "https://api.siliconflow.cn/v1",
     use_local_data: bool = True,
     ack_mode: str = "ack_only",
     max_retries: int = 2,
     retry_backoff: float = 1.5,
     chunk_size: int = 0
->>>>>>> fe06fb96
 ) -> str:
     """生成TAPD数据的智能概览和摘要
     
@@ -399,17 +393,11 @@
             fetch_bug=fetch_bug,
             since=since,
             until=until,
-<<<<<<< HEAD
-            max_total_tokens=max_total_tokens
-=======
             max_total_tokens=max_total_tokens,
-            model=model,
-            endpoint=endpoint,
             ack_mode=ack_mode,
             max_retries=max_retries,
             retry_backoff=retry_backoff,
             chunk_size=chunk_size
->>>>>>> fe06fb96
         )
         
         print("[分析完成] AI分析完成，正在整理输出结果...")
