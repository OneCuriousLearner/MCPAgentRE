# MCP_Agent:RE 项目指南

* 对话效果预览

![对话效果预览](ClaudePreview.jpg)

* 此项目于2025年6月10日由 [punkpeye (Frank Fiegel)](https://github.com/punkpeye) 收录于 [TAPD Data Fetcher | Glama](https://glama.ai/mcp/servers/@OneCuriousLearner/MCPAgentRE)

<a href="https://glama.ai/mcp/servers/@OneCuriousLearner/MCPAgentRE">
  <img width="380" height="200" src="https://glama.ai/mcp/servers/@OneCuriousLearner/MCPAgentRE/badge" alt="TAPD Data Fetcher MCP server" />
</a>

* 本项目 GitHub 地址 [https://github.com/OneCuriousLearner/MCPAgentRE](https://github.com/OneCuriousLearner/MCPAgentRE)
* 本项目在 Gitee 上同步更新，镜像地址为 [https://gitee.com/ChiTsuHa-Tau5_C/MCPAgentRE](https://gitee.com/ChiTsuHa-Tau5_C/MCPAgentRE)

## 项目背景

`MCP_Agent:RE`是一个用于从 TAPD 平台获取需求和缺陷数据并生成质量分析报告的 Python 项目，旨在为 AI 客户端提供数据支持。

### 可用的 MCP 服务器

本项目提供了丰富的 MCP 工具集，支持 TAPD 数据的获取、处理、分析和智能摘要功能：

#### 数据获取工具

* **`get_tapd_data()`** - 从 TAPD API 获取需求和缺陷数据并保存到本地文件，返回数量统计【推荐】
  * 适用于首次获取数据或定期更新本地数据
  * 包含需求和缺陷数据的完整集成
* **`get_tapd_stories()`** - 获取 TAPD 项目需求数据，支持分页并直接返回 JSON 数据，但不保存至本地，建议仅在数据量较小时使用
* **`get_tapd_bugs()`** - 获取 TAPD 项目缺陷数据，支持分页并直接返回 JSON 数据，但不保存至本地，建议仅在数据量较小时使用

#### 数据预处理工具

* **`preprocess_tapd_description(data_file_path, output_file_path, use_api, process_documents, process_images)`** - 清理TAPD数据中description字段的HTML样式，提取文字、链接、图片内容并通过DeepSeek API优化表达（需要配置 DeepSeek API 密钥），大幅压缩数据长度同时保留关键信息【仍在开发中...】
* **`preview_tapd_description_cleaning(data_file_path, item_count)`** - 预览description字段清理效果，展示压缩比例和提取信息，不修改原始数据
* **`docx_summarizer.py`** - 提取 .docx 文档中的文本、图片和表格信息，并生成摘要【仍在开发中...】

#### 向量化与搜索工具

* **`vectorize_data(data_file_path, chunk_size)`** - 向量化工具，支持自定义数据源的向量化，将数据转换为向量格式，用于后续的语义搜索和分析
* **`get_vector_info()`** - 获取简化版向量数据库状态和统计信息
* **`search_data(query, top_k)`** - 基于语义相似度的智能搜索，支持自然语言查询，返回与查询最相关的结果

#### 数据生成与分析工具

* **`generate_fake_tapd_data(n_story_A, n_story_B, n_bug_A, n_bug_B, output_path)`** - 生成模拟 TAPD 数据，用于测试和演示（若不指明地址，使用后可能会覆盖本地数据，若需要来自 API 的正确数据，请再次调用数据获取工具）
* **`generate_tapd_overview(since, until, max_total_tokens, model, endpoint, use_local_data)`** - 使用 LLM 简要生成项目概览报告与摘要，用于了解项目概况（需要在环境中配置 DeepSeek API 密钥）
* **`analyze_word_frequency(min_frequency, use_extended_fields, data_file_path)`** - 分析TAPD数据的词频分布，生成关键词词云统计，为搜索功能提供精准关键词建议

#### 历史需求知识库

* **`enhance_tapd_with_knowledge(tapd_file, testcase_file)`** - 增强TAPD数据，添加功能分类、测试用例建议和关键词信息，让现有的`search_data()`工具返回更有价值的搜索结果

#### 示例工具

* **`example_tool(param1, param2)`** - 示例工具，展示 MCP 工具注册方式

这些工具支持从数据获取到智能分析的完整工作流，为 AI 驱动的测试管理提供强大支持。

<<<<<<< HEAD
## 快速开始

### 基础使用流程

1. **获取TAPD数据**
   ```bash
   uv run tapd_data_fetcher.py
   ```

2. **增强数据（添加知识库信息）**
   ```bash
   # 仅使用TAPD数据
   uv run mcp_tools\knowledge_base.py
   
   # 结合测试用例Excel文件
   uv run mcp_tools\knowledge_base.py -c "path/to/testcase.xlsx"
   ```

3. **智能搜索需求**
   - 通过MCP客户端调用 `search_data("搜索内容")` 
   - 搜索结果将包含功能分类、测试用例建议等增强信息

### 历史需求知识库使用

**功能说明：** 为TAPD需求数据添加功能分类、测试用例建议和关键词，提升搜索体验

**使用步骤：**
1. 确保已有TAPD数据：`uv run tapd_data_fetcher.py`
2. 增强数据：`uv run mcp_tools\knowledge_base.py -c "测试用例文件.xlsx"`
3. 使用 `search_data()` 工具搜索，结果将包含测试用例建议

详细说明请参考：`knowledge_documents/历史需求知识库使用指南.md`
=======
### 可用的 WorkFlow 脚本

#### 测试用例评估

* `mcp_tools\test_case_rules_customer.py` - 测试用例评估规则配置脚本，用于配置测试用例的评估标准和优先级
* `mcp_tools\test_case_require_list_knowledge_base.py` - 测试用例需求知识库生成脚本，可从 TAPD 数据中提取需求信息并生成知识库，或手动修改需求信息
* `mcp_tools\test_case_evaluator.py` - 测试用例AI评估器脚本，用于根据配置的规则评估测试用例质量，并生成评估报告至本地文件
>>>>>>> 2e0a9649

### 统一接口脚本

* 位于 `mcp_tools\common_utils.py`
* 提供统一的工具接口，简化 MCP 工具的注册和调用
* 包含的工具如下：

#### MCPToolsConfig 类

* **`__init__()`** - 初始化配置管理器，自动创建项目所需的目录结构（local_data、models、vector_data）
* **`_get_project_root()`** - 获取项目根目录的绝对路径
* **`get_data_file_path(relative_path)`** - 获取数据文件的绝对路径，支持相对路径自动转换
* **`get_vector_db_path(name)`** - 获取向量数据库文件路径，默认为"data_vector"
* **`get_model_cache_path()`** - 获取模型缓存目录路径

#### ModelManager 类

* **`__init__(config)`** - 初始化模型管理器，依赖MCPToolsConfig实例
* **`get_project_model_path(model_name)`** - 检测本地是否存在指定模型，返回模型路径或None
* **`get_model(model_name)`** - 获取SentenceTransformer模型实例，优先使用本地模型，支持自动下载和缓存
* **`clear_cache()`** - 清除全局模型缓存，释放内存资源

#### TextProcessor 类

* **`extract_text_from_item(item, item_type)`** - 从TAPD数据项（需求/缺陷）中提取关键文本信息，支持不同类型的字段提取策略

#### FileManager 类

* **`__init__(config)`** - 初始化文件管理器，依赖MCPToolsConfig实例
* **`load_tapd_data(file_path)`** - 加载TAPD JSON数据文件，支持绝对路径和相对路径
* **`load_json_data(file_path)`** - 加载JSON数据文件，支持错误处理，文件不存在时返回空字典
* **`save_json_data(data, file_path)`** - 保存数据为JSON格式，自动创建目录结构

#### APIManager 类 【2025年7月22日更新】

* **`__init__()`** - 初始化API管理器，支持DeepSeek和SiliconFlow双API配置
* **`get_headers(endpoint)`** - 智能构建API请求头，根据endpoint自动选择对应的API密钥
* **`call_llm(prompt, session, model, endpoint, max_tokens)`** - 兼容多API的LLM调用接口
  * 支持 **DeepSeek API**（默认）：`deepseek-chat`、`deepseek-reasoner` 模型
  * 支持 **SiliconFlow API**：`moonshotai/Kimi-K2-Instruct` 等模型
  * 自动检测API类型并适配不同的请求格式和错误处理

#### 全局实例管理函数

* **`get_config()`** - 获取全局MCPToolsConfig实例（单例模式）
* **`get_model_manager()`** - 获取全局ModelManager实例（单例模式）
* **`get_file_manager()`** - 获取全局FileManager实例（单例模式）
* **`get_api_manager()`** - 获取全局APIManager实例（单例模式）

## 项目结构

```text
MCPAgentRE\
├─config\                     # 配置文件目录
├─knowledge_documents\        # 知识文档（Git 提交时默认忽略目录下的文件，若要提交请手动在 .gitignore 中取消忽略）
├─documents_data\             # 文档数据目录（暂时，最终将替换至 local_data）
│  ├─docx_data\                   # 存储 .docx 文档的目录
│  ├─excel_data\                  # 存储 Excel 表格的目录
│  └─pictures_data\               # 存储图片的目录
├─local_data\                 # 本地数据目录，用于存储从 TAPD 获取的数据、数据库等（Git 提交时会被忽略）
│  ├─msg_from_fetcher.json        # 从 TAPD 获取的需求和缺陷数据
│  ├─fake_tapd.json               # 假数据生成器生成的模拟 TAPD 数据
│  ├─preprocessed_data.json       # 预处理后的 TAPD 数据
│  └─vector_data\                 # 向量数据库文件目录
│     ├─data_vector.index             # 向量数据库索引文件
│     ├─data_vector.metadata.pkl      # 向量数据库元数据文件
│     └─data_vector.config.json       # 向量数据库配置文件
├─mcp_tools\                  # MCP 工具目录
│  ├─data_vectorizer.py           # 向量化工具，支持自定义数据源的向量化
│  ├─context_optimizer.py         # 上下文优化器，支持智能摘要生成
│  ├─docx_summarizer.py           # 文档摘要生成器，提取 .docx 文档内容
│  ├─fake_tapd_gen.py             # TAPD 假数据生成器，用于测试和演示
│  ├─word_frequency_analyzer.py   # 词频分析工具，生成关键词词云统计
│  ├─data_preprocessor.py         # 数据预处理工具，清理和优化 TAPD 数据
│  ├─common_utils.py              # 统一的公共工具模块
│  └─example_tool.py              # 示例工具
├─models\                     # 模型目录
├─test\                       # 测试目录
│  ├─test_comprehensive.py        # 综合向量化功能测试
│  ├─test_vectorization.py        # 基础向量化功能测试
│  ├─test_data_vectorizer.py      # 测试完整版 data_vectorizer 工具功能
│  ├─test_word_frequency.py       # 词频分析工具测试
│  └─vector_quick_start.py        # 向量化功能快速启动脚本
├─.gitignore                  # Git 提交时遵守的过滤规则
├─.python-version             # 记录 Python 版本（3.10）
├─提示词-TAPD平台MCP分析助手.md
├─TAPD平台MCP服务器开发指南.md
├─api.txt                     # 包含 API 密钥信息，需要自行创建（Git 提交时会被忽略）
├─main.py                     # 项目入口文件，无实际作用
├─pyproject.toml              # 现代的 Python 依赖管理文件
├─README.md                   # 项目说明文档，也就是本文档
├─tapd_data_fetcher.py        # 包含从 TAPD API 获取需求和缺陷数据的逻辑
├─tapd_mcp_server.py          # MCP 服务器启动脚本，用于提供所有 MCP 工具
└─uv.lock                     # UV 包管理器使用的锁定文件
```

## 迁移步骤

以下是将项目移植到其他 Windows 电脑的详细步骤（尚未测试 Mac 与 Linux）：

### 一、环境准备

1. **安装Python 3.10**

* 从[Python官网](https://www.python.org/downloads/windows/)下载Python 3.10.x安装包（建议3.10.11，与原环境一致）
* 安装时勾选`Add Python to PATH`（关键！否则需手动配置环境变量）
* 验证安装：终端运行`python --version`，应输出`Python 3.10.11`

2. **安装uv工具**

* 终端运行`pip install uv`（需确保pip已随Python安装）：

  ```bash
  pip install uv
  ```

* 验证安装：运行`uv --version`，应显示版本信息

### 二、项目文件迁移

1. **复制项目目录**

* 将原项目目录`D:\MiniProject\MCPAgentRE`完整复制到目标电脑（建议路径无中文/空格，如`D:\MCPAgentRE`）

### 三、依赖安装

1. **安装项目依赖**

* 终端进入项目目录：`cd D:\MCPAgentRE`（根据实际路径调整）
* 运行依赖安装命令：

  ```bash
  uv sync
  ```

  * 该命令会根据`pyproject.toml`安装所有依赖（包括MCP SDK、aiohttp等）

### 四、配置调整

1. **TAPD API配置**

* 在项目根目录下创建`api.txt`文件，复制下列文本，并替换配置为目标TAPD项目的真实值：

  ```python
  API_USER = '替换为你的TAPD API用户名'
  API_PASSWORD = '替换为你的TAPD API密码'
  WORKSPACE_ID = '替换为你的TAPD项目ID'
  ```

  * 注意：TAPD API用户名和密码需要从TAPD平台获取，具体操作请参阅[开放平台文档](https://open.tapd.cn/document/api-doc/API%E6%96%87%E6%A1%A3/%E4%BD%BF%E7%94%A8%E5%BF%85%E8%AF%BB.html)
  * WORKSPACE_ID：TAPD项目ID，可通过TAPD平台获取
  * 提交Git时会根据`.gitignore`忽略`api.txt`文件，确保敏感信息不被泄露

2. **LLM API配置（可选）**

系统现已支持两种LLM API提供商，您可以根据需要选择配置：

#### DeepSeek API配置

如果您需要使用智能摘要功能（`generate_tapd_overview`）或 description 优化功能（`preprocess_tapd_description`），需要配置DeepSeek API密钥：

* **获取API密钥**：访问 [DeepSeek 开放平台](https://platform.deepseek.com/) 注册并获取API密钥

* **设置环境变量**（Windows PowerShell）：

  ```powershell
  # 临时设置（仅当前会话有效）
  $env:DS_KEY = "your-deepseek-api-key-here"
  
  # 永久设置（推荐）
  [Environment]::SetEnvironmentVariable("DS_KEY", "your-deepseek-api-key-here", "User")
  ```

#### SiliconFlow API配置 【🆕 2025年7月22日新增】

SiliconFlow提供多种优质模型，包括Kimi、通义千问等：

* **获取API密钥**：访问 [SiliconFlow 开放平台](https://siliconflow.cn/) 注册并获取API密钥

* **设置环境变量**（Windows PowerShell）：

  ```powershell
  # 临时设置（仅当前会话有效）
  $env:SF_KEY = "your-siliconflow-api-key-here"
  
  # 永久设置（推荐）
  [Environment]::SetEnvironmentVariable("SF_KEY", "your-siliconflow-api-key-here", "User")
  ```

* **验证配置**：

  ```powershell
  echo $env:DS_KEY
  echo $env:SF_KEY
  ```

* **注意事项**：

* 设置环境变量后需重启编辑器和MCP客户端
* 如果不配置API密钥，智能摘要工具会返回错误提示，但不影响其他功能的使用
* 详细配置说明请参考 `knowledge_documents/DeepSeek API 环境变量配置指南.md`

### 五、测试运行

1. **在终端进入项目文件夹**

* 终端运行：`cd D:\MCPAgentRE`（根据实际路径调整）

#### 测试模式

1. 如果需要验证`tapd_data_fetcher.py`是否正常获取数据，请运行以下指令：

  ```bash
  uv run tapd_data_fetcher.py
  ```

* 预期输出：

  ```text
  成功加载配置: 用户=********, 工作区=********
  ===== 开始获取需求数据 =====
  需求数据获取完成，共获取X条
  ===== 开始获取缺陷数据 =====
  缺陷数据获取完成，共获取Y条
  数据已成功保存至msg_from_fetcher.json文件。
  ```

2. 如果需要验证`tapd_mcp_server.py` 中所有 MCP工具是否正常注册，请运行以下指令：

  ```bash
  uv run check_mcp_tools.py
  ```

  输出结果如下：

  ```text
  成功加载配置: 用户=4ikoesFM, 工作区=37857678
  ✅ MCP服务器启动成功！
  📊 已注册工具数量: 14

  🛠️ 已注册的工具列表:
      1. example_tool -
      示例工具函数（用于演示MCP工具注册方式）

      功能描述:
          ...
      2. get_tapd_data - 从TAPD API获取需求和缺陷数据并保存到本地文件

      功能描述:
          ...
  ```

3. **快速验证向量化功能**（推荐）：

  ```bash
  uv run test\vector_quick_start.py
  ```

* 该脚本会自动运行数据获取、向量化和搜索功能，验证整体流程是否正常
* 首次使用时需要连接 VPN 以下载模型
* 预期输出：显示向量化成功和搜索演示结果

4. **上下文优化器和假数据生成测试**：

  ```bash
  # 生成模拟TAPD数据（用于测试）
  uv run mcp_tools\fake_tapd_gen.py
  
  # 使用上下文优化器生成数据概览（离线模式）
  uv run mcp_tools\context_optimizer.py -f local_data\msg_from_fetcher.json --offline --debug
  
  # 生成详细摘要（需要配置API密钥）
  uv run mcp_tools\context_optimizer.py -f local_data\msg_from_fetcher.json --debug
  ```

* **环境变量配置（在线模式）**：为使用上下文优化器的在线LLM功能，需要设置以下环境变量：

  ```bash
  set DS_KEY=your_deepseek_api_key        # DeepSeek API密钥
  set DS_EP=https://api.deepseek.com/v1   # API端点URL（可选，默认为DeepSeek）
  set DS_MODEL=deepseek-chat          # 模型名称（可选，默认为deepseek-chat）
  ```

* 上下文优化器支持离线模式（`--offline`参数）和在线智能摘要生成
* 假数据生成器用于测试和演示，生成符合TAPD格式的模拟数据

5. **词频分析工具测试**：

  ```bash
  uv run mcp_tools\word_frequency_analyzer.py
  ```

* 该脚本会分析`local_data/msg_from_fetcher.json`中的数据，生成关键词词云统计

6. **文档摘要生成测试**（仍在开发中）：

  ```bash
  uv run mcp_tools\docx_summarizer.py
  ```

* 该脚本会提取指定.docx文档中的文本、图片和表格信息，并生成摘要
* 预期输出：生成的摘要JSON文件和提取的图片、表格文件

7. **测试用例评估器**：

  ```bash
  # 运行自定义规则演示
  uv run test\demo_custom_rules.py

  # 运行需求单知识库初始化
  uv run test\init_requirement_kb.py

  # 运行测试用例评估器
  uv run mcp_tools\test_case_evaluator.py
  ```

* 测试用例评估器会根据配置的规则评估测试用例质量，并生成评估报告
* 首次运行时会自动生成默认规则配置文件 `config/test_case_rules.json` 与 `config/require_list_config.json`
* 详细说明请参阅 `knowledge_documents\AI测试用例评估器操作手册.md`

8. **API兼容性测试** 【🆕 2025年7月22日新增】：

  ```bash
  uv run test\test_api_compatibility.py
  ```

* 该脚本会测试DeepSeek和SiliconFlow两种API的连接性和响应
* 预期输出：显示各API的调用结果和响应内容
* 用于验证多API配置是否正确

#### 正常模式

##### MCP 服务器启动

1. 确保`tapd_mcp_server.py`的 main 函数中没有任何 print 语句（或已注释掉），以避免在启动时输出调试信息。

2. 运行MCP服务器（此操作将由AI客户端根据配置文件自动执行，无需手动操作）：

  ```bash
  uv run tapd_mcp_server.py
  ```

##### WorkFlow 脚本运行

1. 评分规则配置

```bash
# 查看规则配置
uv run mcp_tools/test_case_rules_customer.py

# 修改规则配置
uv run mcp_tools/test_case_rules_customer.py --config

# 重置为默认配置
uv run mcp_tools/test_case_rules_customer.py --reset

# 查看帮助信息
uv run mcp_tools/test_case_rules_customer.py --help
```

2. 运行需求单知识库

```bash
uv run mcp_tools/test_case_require_list_knowledge_base.py
```

3.  运行 AI 评估器

```bash
uv run mcp_tools/test_case_evaluator.py
```

### 六、常见问题排查

* **依赖缺失**：若提示`ModuleNotFoundError`，检查是否执行`uv add`命令，或尝试`uv add <缺失模块名>`
* **API连接失败**：确认`API_USER` / `API_PASSWORD` / `WORKSPACE_ID`正确，且TAPD账号有对应项目的读取权限
* **Python版本不匹配**：确保目标电脑Python版本为3.10.x（通过`python --version`验证）

---

# 如何将项目连接到AI客户端

## 前提条件

* 已在本地电脑上完成项目的迁移和验证
* 已安装并运行MCP服务器
* 已在本地电脑上安装并运行AI客户端（以Claude Desktop为例）

## 连接步骤

1. **打开Claude Desktop**

* 启动Claude Desktop客户端

2. **配置MCP服务器**

* 使用快捷键`Ctrl + ,`打开设置页面（或者点击左上角菜单图标 - File - Settings）
* 选择`Developer`选项卡
* 点击`Edit Config`按钮，将会弹出文件资源管理器
* 编辑高亮提示的`claude_desktop_config.json`文件，添加以下内容（若有其他内容，请注意层级关系）：

  ```json
  {
    "mcpServers": {
      "tapd_mcp_server": {
        "command": "uv",
        "args": [
          "--directory",
          "D:\\MiniProject\\MCPAgentRE",
          "run",
          "tapd_mcp_server.py"
        ]
      }
    }
  }
  ```

  * 注意：
    * `command`字段指定了运行MCP服务器的命令（通常为`uv`）
    * `args`字段指定了运行MCP服务器的参数，包括项目目录（`--directory`）和运行的脚本文件（`run tapd_mcp_server.py`）
    * 确保`--directory`指向的是MCP服务器所在的目录，即`D:\MiniProject\MCPAgentRE`（请按照实际目录修改）
* 保存并关闭文件

## 测试连接

* 点击Claude Desktop界面左上角的`+`按钮，选择`New Chat`
* 在新的聊天窗口中，输入以下内容测试基础功能：

  ```text
  请使用tapd_mcp_server插件获取TAPD项目的需求和缺陷数据
  ```

* 点击发送按钮，等待MCP服务器返回数据
* 检查返回的数据是否符合预期，包括需求和缺陷的数量和内容

## 注意事项

* 确保MCP服务器的路径和参数配置正确
* 如果MCP服务器运行时出现错误，检查MCP服务器的日志文件（通常位于`%APPDATA%\Claude\logs`）以获取更多信息
* 如果AI客户端无法识别MCP插件，可能需要重新安装或更新AI客户端
* 您可以运行以下命令列出最近的日志并跟踪任何新日志（在 Windows 上，它只会显示最近的日志）：

  ```bash
  type "%APPDATA%\Claude\logs\mcp*.log"
  ```

# 扩展MCP服务器功能

为了让项目目录结构更清晰，建议将MCP工具函数放在`mcp_tools`文件夹中。下面是一个添加新工具函数的示例方法。

## 添加新工具函数

1. **创建工具函数文件**

* 在`mcp_tools`文件夹中创建新的Python文件（如`new_tool.py`）
* 编写异步函数，示例模板：

  ```python
  async def new_function(param1: str, param2: int) -> dict:
      """
      新工具函数说明
      
      参数:
          param1: 参数说明
          param2: 参数说明
          
      返回:
          返回数据结构说明
      """
      # 函数实现
      return {"result": "处理结果"}
  ```

2. **注册工具到服务器**

* 在`tapd_mcp_server.py`中添加：
  * 导入语句：`from mcp_tools.new_tool import new_function`
  * 使用`@mcp.tool()`装饰器注册函数：

    ```python
    @mcp.tool()
    async def new_tool(param1: str, param2: int) -> dict:
        """
        工具功能详细说明
        
        参数:
            param1 (str): 参数详细说明
            param2 (int): 参数详细说明
            
        返回:
            dict: 返回数据结构详细说明
        """
        return await new_function(param1, param2)
    ```

3. **描述文档最佳实践**

* 为AI客户端添加清晰的文档：
  * 函数级文档：使用详细的中文说明，包括参数类型和返回值结构
  * 参数说明：明确每个参数的数据类型和预期用途
  * 返回说明：详细描述返回字典的每个字段
  * 示例：提供调用示例和预期输出

---

# 相关文档或网址

* [MCP_Agent:RE 系统概览 Wiki](https://github.com/OneCuriousLearner/MCPAgentRE/wiki/MCP_Agent%3ARE-Overview)
* [TAPD帮助文档](https://www.tapd.cn/help/show#1120003271001000137)
* [TAPD开放平台文档](https://open.tapd.cn/document/api-doc/API%E6%96%87%E6%A1%A3/%E4%BD%BF%E7%94%A8%E5%BF%85%E8%AF%BB.html)
* [MCP中文站](https://mcpcn.com/docs/introduction/)
* [Model Context Protocol](https://modelcontextprotocol.io/introduction)
* [DeepSeek API Docs](https://api-docs.deepseek.com/zh-cn/)
* [创建对话请求 - SiliconFlow](https://docs.siliconflow.cn/cn/api-reference/chat-completions/chat-completions)<|MERGE_RESOLUTION|>--- conflicted
+++ resolved
@@ -47,50 +47,12 @@
 * **`generate_tapd_overview(since, until, max_total_tokens, model, endpoint, use_local_data)`** - 使用 LLM 简要生成项目概览报告与摘要，用于了解项目概况（需要在环境中配置 DeepSeek API 密钥）
 * **`analyze_word_frequency(min_frequency, use_extended_fields, data_file_path)`** - 分析TAPD数据的词频分布，生成关键词词云统计，为搜索功能提供精准关键词建议
 
-#### 历史需求知识库
-
-* **`enhance_tapd_with_knowledge(tapd_file, testcase_file)`** - 增强TAPD数据，添加功能分类、测试用例建议和关键词信息，让现有的`search_data()`工具返回更有价值的搜索结果
-
 #### 示例工具
 
 * **`example_tool(param1, param2)`** - 示例工具，展示 MCP 工具注册方式
 
 这些工具支持从数据获取到智能分析的完整工作流，为 AI 驱动的测试管理提供强大支持。
 
-<<<<<<< HEAD
-## 快速开始
-
-### 基础使用流程
-
-1. **获取TAPD数据**
-   ```bash
-   uv run tapd_data_fetcher.py
-   ```
-
-2. **增强数据（添加知识库信息）**
-   ```bash
-   # 仅使用TAPD数据
-   uv run mcp_tools\knowledge_base.py
-   
-   # 结合测试用例Excel文件
-   uv run mcp_tools\knowledge_base.py -c "path/to/testcase.xlsx"
-   ```
-
-3. **智能搜索需求**
-   - 通过MCP客户端调用 `search_data("搜索内容")` 
-   - 搜索结果将包含功能分类、测试用例建议等增强信息
-
-### 历史需求知识库使用
-
-**功能说明：** 为TAPD需求数据添加功能分类、测试用例建议和关键词，提升搜索体验
-
-**使用步骤：**
-1. 确保已有TAPD数据：`uv run tapd_data_fetcher.py`
-2. 增强数据：`uv run mcp_tools\knowledge_base.py -c "测试用例文件.xlsx"`
-3. 使用 `search_data()` 工具搜索，结果将包含测试用例建议
-
-详细说明请参考：`knowledge_documents/历史需求知识库使用指南.md`
-=======
 ### 可用的 WorkFlow 脚本
 
 #### 测试用例评估
@@ -98,7 +60,6 @@
 * `mcp_tools\test_case_rules_customer.py` - 测试用例评估规则配置脚本，用于配置测试用例的评估标准和优先级
 * `mcp_tools\test_case_require_list_knowledge_base.py` - 测试用例需求知识库生成脚本，可从 TAPD 数据中提取需求信息并生成知识库，或手动修改需求信息
 * `mcp_tools\test_case_evaluator.py` - 测试用例AI评估器脚本，用于根据配置的规则评估测试用例质量，并生成评估报告至本地文件
->>>>>>> 2e0a9649
 
 ### 统一接口脚本
 
